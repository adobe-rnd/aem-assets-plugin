--- conflicted
+++ resolved
@@ -49,47 +49,52 @@
  * @param {Element} element The element
  * @param {string} externalImageMarker The marker for external images
  * @returns {Object} Object containing isExternal (boolean) and createOptimizedPictureHandler (function or null)
+ * @returns {Object} Object containing isExternal (boolean) and createOptimizedPictureHandler (function or null)
  * @private
  */
 function isExternalImage(element, externalImageMarker) {
   // Skip images that are inside picture elements
   if (element.tagName === 'IMG' && element.closest('picture')) {
     return { isExternal: false, createOptimizedPictureHandler: null };
+    return { isExternal: false, createOptimizedPictureHandler: null };
   }
 
   // For img tags, check if URL matches any external image URL prefix
   if (element.tagName === 'IMG') {
     const url = getImageSrcUrl(element);
     if (!url) return { isExternal: false, createOptimizedPictureHandler: null };
+    if (!url) return { isExternal: false, createOptimizedPictureHandler: null };
     
     // Check if matches any external image URL prefix
+    let createOptimizedPictureHandler = null;
     let createOptimizedPictureHandler = null;
     let isExternalUrl = false;
     
     // Iterate through the prefixes to find a match
     for (const prefixItem of window.hlx.aemassets.externalImageUrlPrefixes) {
       // If prefixItem is a tuple [prefix, creatorType]
+      // If prefixItem is a tuple [prefix, creatorType]
       if (Array.isArray(prefixItem) && prefixItem.length === 2) {
+        const [prefix, createOptimizedPictureHandlerFunction] = prefixItem;
         const [prefix, createOptimizedPictureHandlerFunction] = prefixItem;
         if (url.startsWith(prefix)) {
           isExternalUrl = true;
-<<<<<<< HEAD
           createOptimizedPictureHandler = createOptimizedPictureHandlerFunction;
-=======
-          createOptimizedPictureHandler = createOptimizedPictureHandlerFunction
->>>>>>> 71f36ae6
           break;
         }
       }
     }
     
     if (!isExternalUrl) return { isExternal: false, createOptimizedPictureHandler: null };
-    
+    if (!isExternalUrl) return { isExternal: false, createOptimizedPictureHandler: null };
+    
+    return { isExternal: hasImageExtension(url), createOptimizedPictureHandler };
     return { isExternal: hasImageExtension(url), createOptimizedPictureHandler };
   }
 
   // Handle anchor elements with marker text
   if (element.tagName === 'A' && element.textContent.trim() === externalImageMarker) {
+    return { isExternal: true, createOptimizedPictureHandler: createOptimizedPicture };
     return { isExternal: true, createOptimizedPictureHandler: createOptimizedPicture };
   }
   
@@ -101,9 +106,16 @@
     // Determine which picture creator to use based on URL patterns
     let createOptimizedPictureHandler = createOptimizedPicture;
     return { isExternal: hasImageExtension(url), createOptimizedPictureHandler };
+    const url = getImageSrcUrl(element);
+    if (!url) return { isExternal: false, createOptimizedPictureHandler: null };
+    
+    // Determine which picture creator to use based on URL patterns
+    let createOptimizedPictureHandler = createOptimizedPicture;
+    return { isExternal: hasImageExtension(url), createOptimizedPictureHandler };
   }
   
   // Not an img or anchor element
+  return { isExternal: false, createOptimizedPictureHandler: null };
   return { isExternal: false, createOptimizedPictureHandler: null };
 }
 
@@ -159,16 +171,12 @@
  * @returns {Element} The picture element
  *
  */
-<<<<<<< HEAD
 export function createOptimizedPicture(
   src,
   alt = '',
   eager = false,
   breakpoints = [{ media: '(min-width: 600px)', width: '2000' }, { width: '750' }]
 ) {
-=======
-export function createOptimizedPicture(src, alt = '', eager = false, breakpoints = [{ media: '(min-width: 600px)', width: '2000' }, { width: '750' }] ) {
->>>>>>> 71f36ae6
   const url = new URL(src);
   const picture = document.createElement('picture');
   const { pathname } = url;
@@ -178,6 +186,8 @@
   breakpoints.forEach((br) => {
     const source = document.createElement('source');
     if (br.media) source.setAttribute('media', br.media);
+    source.setAttribute('type', 'image/webp');
+    const searchParams = new URLSearchParams({ width: br.width, format: 'webply' });
     source.setAttribute('type', 'image/webp');
     const searchParams = new URLSearchParams({ width: br.width, format: 'webply' });
     source.setAttribute('srcset', appendQueryParams(url, searchParams));
@@ -215,9 +225,12 @@
  * @returns {Element} The picture element
  */
 export function createOptimizedPictureWithSmartcrop(
+export function createOptimizedPictureWithSmartcrop(
   src,
   alt = '',
   eager = false,
+  breakpoints = []
+) {
   breakpoints = []
 ) {
   const isAbsoluteUrl = /^https?:\/\//i.test(src);
@@ -242,6 +255,8 @@
     if (br.media) source.setAttribute('media', br.media);
     source.setAttribute('type', 'image/webp');
     const searchParams = new URLSearchParams({ smartcrop: br.smartcrop, format: 'webply' });
+    source.setAttribute('type', 'image/webp');
+    const searchParams = new URLSearchParams({ smartcrop: br.smartcrop, format: 'webply' });
     source.setAttribute('srcset', appendQueryParams(url, searchParams));
     picture.appendChild(source);
   });
@@ -267,7 +282,6 @@
   return picture;
 }
 
-
 /**
  * Creates an optimized picture element for Scene7 images.
  * @param {string} src The image source URL
@@ -283,7 +297,6 @@
   eager = false,
   breakpoints = [{ media: '(min-width: 600px)', width: '2000' }, { width: '750' }]
 ) {
-  
   const picture = document.createElement('picture');
   const url = new URL(src);
 
@@ -327,7 +340,6 @@
  * @param {boolean} eager Whether to load the image eagerly
  * @param {object[]} breakpoints The breakpoints to use
  * @returns {Element} The picture element
- *
  */
 export function createOptimizedPictureForDMOpenAPI(
   src,
@@ -408,143 +420,6 @@
 }
 
 /**
- * Creates an optimized picture element for Scene7 images.
- * @param {string} src The image source URL
- * @param {string} alt The image alt text
- * @param {boolean} eager Whether to load the image eagerly
- * @param {object[]} breakpoints The breakpoints to use
- * @returns {Element} The picture element
- *
- */
-export function createOptimizedPictureForDM(
-  src,
-  alt = '',
-  eager = false,
-  breakpoints = [{ media: '(min-width: 600px)', width: '2000' }, { width: '750' }]
-) {
-  const picture = document.createElement('picture');
-  const url = new URL(src);
-
-  // jpeg sources
-  breakpoints.forEach((br) => {
-    const source = document.createElement('source');
-    if (br.media) source.setAttribute('media', br.media);
-    source.setAttribute('type', 'image/jpeg');
-    const searchParams = new URLSearchParams({ width: br.width });
-    source.setAttribute('srcset', appendQueryParams(url, searchParams));
-    picture.appendChild(source);
-  });
-
-  // fallback
-  breakpoints.forEach((br, i) => {
-    const searchParams = new URLSearchParams({ width: br.width });
-
-    if (i < breakpoints.length - 1) {
-      const source = document.createElement('source');
-      if (br.media) source.setAttribute('media', br.media);
-      source.setAttribute('srcset', appendQueryParams(url, searchParams));
-      picture.appendChild(source);
-    } else {
-      const img = document.createElement('img');
-      img.setAttribute('loading', eager ? 'eager' : 'lazy');
-      img.setAttribute('alt', alt);
-      picture.appendChild(img);
-      img.setAttribute('src', appendQueryParams(url, searchParams));
-    }
-  });
-  
-
-  return picture;
-}
-
-/**
- * Creates an optimized picture element for DM OpenAPI images.
- * @param {string} src The image source URL
- * @param {string} alt The image alt text
- * @param {boolean} useSmartcrop Whether to use smartcrop
- * @param {boolean} eager Whether to load the image eagerly
- * @param {object[]} breakpoints The breakpoints to use
- * @returns {Element} The picture element
- */
-export function createOptimizedPictureForDMOpenAPI(
-  src,
-  alt = '',
-  useSmartcrop = false,
-  eager = false,
-  breakpoints = [{ media: '(min-width: 600px)', width: '2000' }, { width: '750' }]
-) {
-  const picture = document.createElement('picture');
-  const isAbsoluteUrl = /^https?:\/\//i.test(src);
-  const url = isAbsoluteUrl ? new URL(src) : new URL(src, window.location.href);
-  
-  // Determine which breakpoints to use
-  let finalBreakpoints = breakpoints;
-  if (useSmartcrop && window.hlx?.aemassets?.smartCrops && breakpoints.length === 0) {
-    finalBreakpoints = Object.entries(window.hlx.aemassets.smartCrops).map(
-      ([name, { minWidth, maxWidth }]) => ({
-        media: `(min-width: ${minWidth}px) and (max-width: ${maxWidth}px)`,
-        smartcrop: name,
-        width: maxWidth || '2000',
-      })
-    );
-  }
-
-  // Create sources
-  finalBreakpoints.forEach((br) => {
-    const source = document.createElement('source');
-    if (br.media) source.setAttribute('media', br.media);
-    source.setAttribute('type', 'image/avif');
-    
-    const searchParams = new URLSearchParams({ width: br.width || '2000' });
-    if (useSmartcrop && br.smartcrop) {
-      searchParams.set('smartcrop', br.smartcrop);
-    }
-    
-    source.setAttribute('srcset', appendQueryParams(url, searchParams));
-    picture.appendChild(source);
-  });
-
-  // Create fallback sources (for non-last breakpoints)
-  finalBreakpoints.forEach((br, i) => {
-    if (i < finalBreakpoints.length - 1) {
-      const source = document.createElement('source');
-      if (br.media) source.setAttribute('media', br.media);
-      
-      const searchParams = new URLSearchParams({ width: br.width || '2000' });
-      if (useSmartcrop && br.smartcrop) {
-        searchParams.set('smartcrop', br.smartcrop);
-      }
-      
-      source.setAttribute('srcset', appendQueryParams(url, searchParams));
-      picture.appendChild(source);
-    }
-  });
-
-  // Create default img element (from last breakpoint or without smartcrop)
-  const img = document.createElement('img');
-  img.setAttribute('loading', eager ? 'eager' : 'lazy');
-  img.setAttribute('alt', alt || '');
-  picture.appendChild(img);
-  
-  // For the image src, either use the last breakpoint or a clean URL
-  if (finalBreakpoints.length > 0) {
-    const lastBreakpoint = finalBreakpoints[finalBreakpoints.length - 1];
-    const searchParams = new URLSearchParams({ width: lastBreakpoint.width || '2000' });
-    img.setAttribute('src', appendQueryParams(url, searchParams));
-  } else {
-    img.setAttribute('src', url.toString());
-  }
-
-  // Add smartcrop class if using smartcrop
-  if (useSmartcrop) {
-    picture.classList.add('smartcrop');
-    picture.setAttribute('data-smartcrop-status', 'loaded');
-  }
-
-  return picture;
-}
-
-/**
  * to check if given src is a DM OpenAPI URL
  */
 function isDMOpenAPIUrl(src) {
@@ -627,24 +502,23 @@
   markSmartCropImages(ele);
 
   const extImages = ele.querySelectorAll('a,img');
+  const extImages = ele.querySelectorAll('a,img');
   extImages.forEach((extImage) => {
+    const { isExternal, createOptimizedPictureHandler } = isExternalImage(extImage, deliveryMarker);
     const { isExternal, createOptimizedPictureHandler } = isExternalImage(extImage, deliveryMarker);
     if (isExternal) {
       // check if needs to render smartcrop
       const renderSmartCrop = extImage.getAttribute('data-smartcrop-status');
       const extImageSrc = getImageSrcUrl(extImage);
       
+      
       if (!extImageSrc) return; // Skip if no source found
 
       // Use the provided picture creator function or fall back to default
       let extPicture;
       if (createOptimizedPictureHandler) {
         const useSmartcrop = renderSmartCrop === 'loading';
-<<<<<<< HEAD
         extPicture = createOptimizedPictureHandler(extImageSrc, null, useSmartcrop);
-=======
-        extPicture = createOptimizedPictureHandler(extImageSrc,null,useSmartcrop);
->>>>>>> 71f36ae6
       } else {  
         // if smartcrop is loading, render smartcrop
         if (renderSmartCrop === 'loading') {
@@ -654,6 +528,8 @@
           return;
         }
 
+        extPicture = createOptimizedPicture(extImageSrc);
+      }
         extPicture = createOptimizedPicture(extImageSrc);
       }
 
@@ -695,13 +571,8 @@
       }
 
       const newPictureElement = isDMOpenAPIUrl(deliveryUrl)
-<<<<<<< HEAD
         ? createOptimizedPictureForDMOpenAPI(deliveryUrl, altText, true)
         : createOptimizedPictureForDM(deliveryUrl, altText);
-=======
-        ? createOptimizedPictureForDMOpenAPI(deliveryUrl, altText,true,)
-        : createOptimizedPictureForDM(deliveryUrl,altText);
->>>>>>> 71f36ae6
       
       pictureElement.parentElement.replaceChild(newPictureElement, pictureElement);
     } catch (error) {
